#ifndef GUARD_NEURALNET_POPDEVICE_HPP
#define GUARD_NEURALNET_POPDEVICE_HPP

#include <boost/optional.hpp>

#include <poplar/DeviceManager.hpp>
#include <poplar/Engine.hpp>
#include <poplar/Graph.hpp>
#include <poplar/IPUModel.hpp>
#include <poplin/Convolution.hpp>
#include <poplin/MatMul.hpp>
#include <poputil/TileMapping.hpp>

#include <poponnx/devicemanager.hpp>
#include <poponnx/popx/enigma.hpp>
#include <poponnx/popx/linearmapper.hpp>
#include <poponnx/popx/poplaroptionsx.hpp>
#include <poponnx/pritask.hpp>

#include <set>
#include <poponnx/names.hpp>
// MutableVoidData is defined in here:
#include <poponnx/tensordata.hpp>

using boost::optional;

namespace poponnx {

enum class ScheduledPreLoss;

namespace popx {

using PopStreamId = std::string;

class Opx;
class GraphCachex;

class PopPrograms {

public:
  // We may want to run some programs multiple times without having
  // to communicate with the host to call the 'run'. By supplying a
  // count, we can loop a repeatable program inside a Poplar repeat
  // program
  PopPrograms(const int repeatCount);

  enum ProgramIndex {
    WEIGHTSFROMHOST = 0,
    OPTIMIZERFROMHOST,
    PROGRAM,
    WEIGHTSTOHOST,
    N // The number of programs
  };

  // Order of these enums is used for scheduling
  enum class ProgramFragmentIndex {
    STREAMWEIGHTSFROMHOST = 0,
    STREAMOPTIMIZERFROMHOST,
    INIT,
    PREFORWARD,
    FORWARD,
    BACKWARD,
    WEIGHTSTOHOST,
    TOHOSTFINALCOPY,
    SETRANDOMSEED,
    SETRANDOMDROPOUTSEED,
    N // The number of program fragments
  };

  // Program fragments are not necessarily complete program that can be given to
  // a poplar engine.
  poplar::program::Sequence &streamWeightsFromHostFragment();
  poplar::program::Sequence &streamOptimizerFromHostFragment();
  poplar::program::Sequence &setRandomSeedFragment();
  poplar::program::Sequence &setRandomDropoutSeedFragment();
  poplar::program::Sequence &toHostFinalCopyFragment();
  poplar::program::Sequence &initFragment();
  poplar::program::Sequence &preForwardFragment();
  poplar::program::Sequence &forwardFragment();
  poplar::program::Sequence &backwardFragment();
  poplar::program::Sequence &weightsToHostFragment();
  // If ScheduledPreLoss::Yes, then return forwardFragment(), else return
  // backwardFragment()
  poplar::program::Sequence &forwardOrBackwardFragment(ScheduledPreLoss);

  // A list of programs that can be run by the Poplar engine.
  std::vector<poplar::program::Program> progs();

  poplar::program::Sequence &programFragment(PopPrograms::ProgramFragmentIndex);

  // Sub-graph program fragments, getters and setters
  poplar::program::Sequence &scopeFragment(const Graph &);
  bool containsFragment(const Graph &) const;
  void createFragment(const Graph &);

  // Recompute program fragments, get and (implicitly) create. There is a unique
  // fragment for each recomputed Op
  poplar::program::Sequence &recomputeFragment(OpId id);

  bool hasBeenRecomputed(OpId) const;
  void recordRecomputed(OpId id);

private:
  // Specify how many times to loop the 'repeatable' program
  int repeatCount;

  static constexpr int seqs_size = static_cast<int>(ProgramFragmentIndex::N);
  std::array<poplar::program::Sequence, seqs_size> seqs;

  // The sub-graph program fragments will be stored here
  std::unordered_map<std::string, poplar::program::Sequence> scopeSeqs;

  // The recompute program fragments will be stored here
  std::map<OpId, poplar::program::Sequence> recomputeSeqs;

  std::set<OpId> beenRecomputed;

  poplar::program::Sequence weightsFromHost();
  poplar::program::Sequence optimizerFromHost();
  poplar::program::Sequence program();
  poplar::program::Sequence weightsToHost();
};

poplar::Type popType(const TensorInfo &);
poplar::Type popType(DataType);

// A bundle struct to represent the path a tensor
// takes through an Opx
struct OpxInAndOutIndex {
  OpxInAndOutIndex(const Opx *opx_, InIndex inIndex_, OutIndex outIndex_)
      : opx(opx_), inIndex(inIndex_), outIndex(outIndex_) {}
  OpxInAndOutIndex() = default;

  const Opx *opx;
  InIndex inIndex;
  OutIndex outIndex;
};

// A bundle class to represent candidate Opxs
// for allocating an input tensor
class InputCreatorCandidate {
public:
  InputCreatorCandidate(int, const Opx *, std::vector<OpxInAndOutIndex>);
  InputCreatorCandidate() = default;
  int index;
  const Opx *opx;

  std::vector<OpxInAndOutIndex> getPathFromInput();

private:
  std::vector<OpxInAndOutIndex> pathFromInput;
};

class PopTensors {
public:
  PopTensors(const Ir &);
  void insert(TensorId, const poplar::Tensor &);
  const poplar::Tensor &get(TensorId) const;
  bool contains(TensorId) const;
  const std::map<TensorId, poplar::Tensor> &getTensors() const;

private:
  std::map<TensorId, poplar::Tensor> tensors_;
  const Ir &ir;
};

class Devicex {

private:
  const Ir &_ir;

public:
  const Ir &ir() const { return _ir; }
  Devicex(const Ir &, std::shared_ptr<DeviceInfo> deviceInfo);
  ~Devicex();
  void prepare();
  void weightsFromHost();
  void optimizerFromHost();

  void run(const IStepIO &);

  // device -> host stream
  void weightsToHost();
  // device ->host stream -> specified host addresses
  void weightsToHost(const std::map<TensorId, MutableVoidData> &);

  // TODO T8229 : change these names to disambiguate
  // the source and destination
  // (is this writing to or from the device?)
  void readWeights(const IWeightsIO &weights);
  void writeWeights(const IWeightsIO &weights);

  std::string getSummaryReport() const;
  std::string getGraphReport(bool use_cbor = false) const;
  std::string getExecutionReport(bool use_cbor = false) const;
  void saveTensorTileMap(const std::string &) const;
  TensorTileMap getTensorTileMap() const;
  std::string getSerializedGraph() const;

  // Return stored input tensors based on how they are allocated
  std::set<TensorId> getLinearlyCreatedInputTensors() const;
  std::set<TensorId> getEfficientlyCreatedInputTensors() const;

  PopPrograms progs;

  Opx *getOpx(OpId);
  const Opx *getOpx(OpId) const;

  poplar::Graph &graph();
  const poplar::Graph &graph() const;

  poplar::Graph &getVirtualGraph(int64_t virtualGraphIndex);

<<<<<<< HEAD
  // return the name of the task which creates a poplar::Tensor
  // This function is mostly string manipulation
=======
  // Return the name of the task which initializes/creates a poplar::Tensor in a
  // poplar::Graph. This is NOT about creating a poplar::Program.
>>>>>>> 7a0a1102
  TaskId taskWhichCreates(TensorId) const;

  // Return the name of the task which adds code which sets the final
  // values of poplar::Tensor to a fragment. This IS about creating a
  // poplar::Program.
  TaskId taskWhichPopulates(TensorId) const;

  // PlanningCache for matmul and conv
  poplin::PlanningCache convCache;
  poplin::matmul::PlanningCache matmulCache;

  PoplarOptions fwdConvOptions, bwdConvOptions, wuConvOptions;
  PoplarOptions fwdMmOptions, bwdMmLhsOptions, bwdMmRhsOptions;
  poplar::OptionFlags engineOptions, reportOptions;
  poplar::OptionFlags pooling_options;
  poplar::OptionFlags lstmOptions;

  PopTensors tensors;

  // Helper method to get the replication factor based on the user options
  unsigned getReplicationFactor() const;

  bool containsFragment(const Graph &scope) const;
  void createFragment(const Graph &);

  // A forward search of graph:
  //   - from inputs of the graph
  //   - to Opxs with optimized poplar calls to create the tensor,
  //     or to Opxs that destroy layout information of the input
  //     tensor on the output
  //   - traversing through Opxs that cannot create the tensor
  //     themselves, but preserve layout information from input
  //     to output tensor
  //   - tracking the route taken through the graph to the endpoints
  // Using the default arguments will return only creator candidates,
  // with each candidate's path containing only Opxs that need to be
  // 'unwound' to correctly lay out the input tensor
  std::vector<InputCreatorCandidate>
  getCreatorEndpoints(Tensor *tensor,
                      std::vector<OpxInAndOutIndex> pathFromInput,
                      bool excludeEndpointsFromPath = true,
                      bool includeDeadends          = false) const;

  // Get a single creator candidate for creating a tensor
  // Will throw an error if multiple candidates that do not agree are found
  optional<InputCreatorCandidate> getTensorCreator(Tensor *tensor) const;

  bool isEngineLoaded() const;
  void setEngineIsLoaded(bool isLoaded);

  bool isDropoutRandomSeedRequired() const;
  void setDropoutRandomSeedIsRequired(bool isRequired);
  std::string dropoutRandomSeedTensorId() const;
  const poplar::Tensor *getDropoutRandomSeed() const;
  // Compile-time poplar tensors used to determine sampling of random
  // numbers across tiles. Combined with the random seed and seedModifier,
  // this ensures that the same random mask is generated for fwd and bwd
  // dropout ops in the same layer
  std::map<uint32_t, poplar::Tensor> dropoutReferenceTensors;

  poplar::Tensor getConst(poplar::Graph &graph,
                          const poplar::Type &type,
                          const std::vector<size_t> &shape,
                          double val,
                          const std::string &name);

private:
  std::unique_ptr<poplar::Graph> pGraph{nullptr};

  std::unique_ptr<poplar::Engine> pEngine{nullptr};
  std::unique_ptr<poplar::Target> pTarget{nullptr};

  std::vector<poplar::Graph> virtualGraphs;

  std::shared_ptr<DeviceInfo> deviceInfo;

  // Non-const tensors used to keep track of batch count, modulo the return
  // period
  std::map<ReturnPeriod, poplar::Tensor> batchCountingTensors;
  std::map<ReturnPeriod, poplar::Tensor> batchCountCheckingTensors;

  // Map tensors evenly across all tiles
  LinearMapper linearMapper;

  // A random seed tensor is needed to get repeatable random
  // masks for corresponding fwd and bwd dropout ops.
  // Design decision: a separate seed tensor to the one used to
  // initialise the random hardware so that manipulation of this
  // tensor for some other reason between fwd and bwd dropout
  // layers doensn't break dropout's functionality
  bool requiresDropoutRandomSeed = false;
  poplar::Tensor dropoutRandomSeed;

  // Task to create a poplar::Tensor from nothing, choosing
  // the correct create call (createWeights, addLinearly, etc)
  PriTask initTensorTask(Tensor *);
  PriTask initTensorByCloningTask(Op *op, TensorId srcId, TensorId dstId);
  TaskId initTensorTaskId(TensorId) const;

  PriTask initRandomSeed();
  void connectRandomSeedStream();
  PriTask initDropoutRandomSeed();
  TaskId initDropoutRandomSeedId() const;

  PriTask setInitTensorValTask(Tensor *);
  TaskId setInitTensorValTaskId(TensorId) const;

  // Task to create a poplar::Stream to write to poplar::Tensor
  // C++ Note: if a lambda function which modifies `this' is created
  // it must be const w.r.t this, even if it not run
  PriTask streamFromHostTask(Tensor *);
  TaskId streamFromHostTaskId(TensorId) const;

  // Task to create a poplar::Stream to write from poplar::Tensor
  PriTask streamToHostTask(Tensor *);
  TaskId streamToHostTaskId(TensorId) const;

  // Task to append a Copy from poplar::Stream to poplar::Tensor
  PriTask fromHostTask(Tensor *tensor,
                       poplar::program::Sequence &streamSq) const;
  TaskId fromHostTaskId(TensorId) const;

  // Task to append a Copy to poplar::Stream from poplar::Tensor
  PriTask toHostTask(Tensor *tensor, poplar::program::Sequence &) const;
  TaskId toHostTaskId(TensorId) const;

  // Task to create poplar::Tensors from nothing, specifically for
  // use in keeping track of the batch count
  PriTask initBatchCounterTensorsTask();
  TaskId initBatchCounterTensorsTaskId() const;

  // Task to add a program to increment and check the batch count
  PriTask updateBatchCountTask(poplar::program::Sequence &sq);
  TaskId updateBatchCountTaskId() const;

  // Task to append a Copy to poplar::Stream from poplar::Tensor every
  // N batches
  PriTask toHostEveryNBatchesTask(Tensor *tensor,
                                  ReturnPeriod N,
                                  poplar::program::Sequence &);

  PriTask incrementDropoutRandomSeedTask();

  PriTask opTask(Op *, double priority, TaskId prevOpTaskId);

  TaskId opTaskId(Op *) const;

  void addOpTasks(PriTasks &);

  // The ID of the poplar::Stream host->device for poplar::Tensor
  PopStreamId h2dId(TensorId) const;
  // and for device->host
  PopStreamId d2hId(TensorId) const;

  bool doRearrangeOnHost(Tensor *tensor) const;

  // Hack need to for subgraph. do better
public:
  std::unique_ptr<Opx> createOpx(Op *);

  // 1-to-1 mapping between Ops and Opxs
  std::map<OpId, std::unique_ptr<Opx>> opxs;

  // Some functions useful for logging the order in which Ops are used to
  // generate poplar code / recomputed.
  //
  // The Ops in order of code generation/recompute
  const std::vector<Op *> &getMainGraphOpSeries() const;

  // index of first appearance of Op in series
  std::map<Op *, int> getMainGraphOpSeriesNums() const;

  // number of appearances of each Op. Expectation: RECOMPUTE Ops appear twice
  // and CHECKPOINT Ops appear once
  std::map<Op *, int> getMainGraphOpCounts() const;

  // A summary string of the Op series, with annotation for recomputation
  std::string getMainGraphOpString() const;

private:
  std::vector<Op *> mainGraphOpRegistery;

  //  poplar::Streams for poplar::Tensors,
  //  1) from host to device;
  std::map<TensorId, poplar::DataStream> fromHostStreams;
  // and 2) from device to host;
  std::map<TensorId, poplar::DataStream> toHostStreams;

  std::map<TensorId, std::vector<char>> h2dBuffers;
  std::map<TensorId, std::vector<char>> d2hBuffers;

  // Wrapper for calls to poplar Engine API calls: loading
  // engine onto the poplar device and connecting streams.
  // Must be called before running a poplar program with a
  // call to this Devicex's engine.
  void loadEngineAndConnectStreams();

  // Is this Devicex's engine the last to have been loaded onto
  // deviceInfo's device?
  // Becomes true once loadEngineAndConnectStreams() is called.
  // Becomes 'false' if another engine has been loaded after
  // loadEngineAndConnectStreams() has been called. This is
  // different to 'prepareHasBeenCalled', which, once true,
  // is always true
  bool engineIsLoaded = false;

  // Wrapper function that checks the calling devicex was the
  // last to have loaded its engine to deviceInfo's device
  void run(PopPrograms::ProgramIndex ind);

  // copy a step tensor from user provided src, to allocated memory dst
  // input parameters are,
  // dst     : destination of copy, this is the host end of a poplar::Stream
  // src     : source of the copy
  // dstInfo : the info for dst
  // srcInfo : user provided info for src. Both TensorInfos are required
  //           so that we can verify dst and src are the same size
  void hostToHostStream(void *dst,
                        const void *src,
                        const TensorInfo &dstInfo,
                        const TensorInfo &srcInfo,
                        TensorId id);

  void hostStreamToHost(const MutableVoidData &mv_data, TensorId id);

  // Call hostToHostStream on all the Tensors in pir->dataStreamTensors()
  void anchorsHostToHostStreams(const IStepIO &stepio);

  // Call hostStreamToHost in all the Tensors in pir->dataFlow.anchors()
  void anchorsHostFromHostStreams(const IStepIO &stepio);

  // Returns true if using synthetic data, false if using real data
  // This will return the options.ignoreData flag
  bool useSyntheticData() const;

  template <typename T> void setInitVal(Tensor *tensor);
  void setInitValHalf(Tensor *tensor);

  // Either return the executable in cachedExecutable
  // or compile `rootGraph' and try to save the generated executable before
  // returning it. After calling `getExecutable', `cachedExecutable' will always
  // be set to `boost::none'.
  poplar::Executable getExecutable();

  // Try to save the argument executable to a file at
  // `ir().getSessionOptions().cachePath'.
  void trySaveExecutable(poplar::Executable &);

  // Try to load a poplar::Executable from a file at
  // `ir().getSessionOptions().cachePath'. If successful,
  // `this->cachedExecutable' will be set else, `this->cachedExecutable' will
  // remain set to `boost::none'.
  void tryLoadExecutable();

  std::string getPoplarCachePath();
  std::string getPoponnxCachePath();

  void setFloatingPointBehaviour(poplar::Graph &graph);
  void setStochasticRoundingBehaviour(poplar::Graph &graph);

  void doProfileChecks() const;

  // Store input tensors based on how they are allocated
  std::set<TensorId> linearlyCreatedInputTensors;
  std::set<TensorId> efficientlyCreatedInputTensors;

  bool prepareHasBeenCalled;

  optional<poplar::Executable> cachedExecutable;
  bool usingCachedExecutable = false;
};

} // namespace popx
} // namespace poponnx

#endif<|MERGE_RESOLUTION|>--- conflicted
+++ resolved
@@ -211,13 +211,8 @@
 
   poplar::Graph &getVirtualGraph(int64_t virtualGraphIndex);
 
-<<<<<<< HEAD
-  // return the name of the task which creates a poplar::Tensor
-  // This function is mostly string manipulation
-=======
   // Return the name of the task which initializes/creates a poplar::Tensor in a
   // poplar::Graph. This is NOT about creating a poplar::Program.
->>>>>>> 7a0a1102
   TaskId taskWhichCreates(TensorId) const;
 
   // Return the name of the task which adds code which sets the final
