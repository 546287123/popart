<<<<<<< HEAD
{"major": "1", "minor": "1", "point": "63"}
=======
{"major": "1", "minor": "1", "point": "44"}
>>>>>>> 4981fc77
<|MERGE_RESOLUTION|>--- conflicted
+++ resolved
@@ -1,5 +1 @@
-<<<<<<< HEAD
-{"major": "1", "minor": "1", "point": "63"}
-=======
-{"major": "1", "minor": "1", "point": "44"}
->>>>>>> 4981fc77
+{"major": "1", "minor": "1", "point": "63"}